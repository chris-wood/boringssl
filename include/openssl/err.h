/* Copyright (C) 1995-1998 Eric Young (eay@cryptsoft.com)
 * All rights reserved.
 *
 * This package is an SSL implementation written
 * by Eric Young (eay@cryptsoft.com).
 * The implementation was written so as to conform with Netscapes SSL.
 *
 * This library is free for commercial and non-commercial use as long as
 * the following conditions are aheared to.  The following conditions
 * apply to all code found in this distribution, be it the RC4, RSA,
 * lhash, DES, etc., code; not just the SSL code.  The SSL documentation
 * included with this distribution is covered by the same copyright terms
 * except that the holder is Tim Hudson (tjh@cryptsoft.com).
 *
 * Copyright remains Eric Young's, and as such any Copyright notices in
 * the code are not to be removed.
 * If this package is used in a product, Eric Young should be given attribution
 * as the author of the parts of the library used.
 * This can be in the form of a textual message at program startup or
 * in documentation (online or textual) provided with the package.
 *
 * Redistribution and use in source and binary forms, with or without
 * modification, are permitted provided that the following conditions
 * are met:
 * 1. Redistributions of source code must retain the copyright
 *    notice, this list of conditions and the following disclaimer.
 * 2. Redistributions in binary form must reproduce the above copyright
 *    notice, this list of conditions and the following disclaimer in the
 *    documentation and/or other materials provided with the distribution.
 * 3. All advertising materials mentioning features or use of this software
 *    must display the following acknowledgement:
 *    "This product includes cryptographic software written by
 *     Eric Young (eay@cryptsoft.com)"
 *    The word 'cryptographic' can be left out if the rouines from the library
 *    being used are not cryptographic related :-).
 * 4. If you include any Windows specific code (or a derivative thereof) from
 *    the apps directory (application code) you must include an acknowledgement:
 *    "This product includes software written by Tim Hudson (tjh@cryptsoft.com)"
 *
 * THIS SOFTWARE IS PROVIDED BY ERIC YOUNG ``AS IS'' AND
 * ANY EXPRESS OR IMPLIED WARRANTIES, INCLUDING, BUT NOT LIMITED TO, THE
 * IMPLIED WARRANTIES OF MERCHANTABILITY AND FITNESS FOR A PARTICULAR PURPOSE
 * ARE DISCLAIMED.  IN NO EVENT SHALL THE AUTHOR OR CONTRIBUTORS BE LIABLE
 * FOR ANY DIRECT, INDIRECT, INCIDENTAL, SPECIAL, EXEMPLARY, OR CONSEQUENTIAL
 * DAMAGES (INCLUDING, BUT NOT LIMITED TO, PROCUREMENT OF SUBSTITUTE GOODS
 * OR SERVICES; LOSS OF USE, DATA, OR PROFITS; OR BUSINESS INTERRUPTION)
 * HOWEVER CAUSED AND ON ANY THEORY OF LIABILITY, WHETHER IN CONTRACT, STRICT
 * LIABILITY, OR TORT (INCLUDING NEGLIGENCE OR OTHERWISE) ARISING IN ANY WAY
 * OUT OF THE USE OF THIS SOFTWARE, EVEN IF ADVISED OF THE POSSIBILITY OF
 * SUCH DAMAGE.
 *
 * The licence and distribution terms for any publically available version or
 * derivative of this code cannot be changed.  i.e. this code cannot simply be
 * copied and put under another distribution licence
 * [including the GNU Public Licence.]
 */
/* ====================================================================
 * Copyright (c) 1998-2006 The OpenSSL Project.  All rights reserved.
 *
 * Redistribution and use in source and binary forms, with or without
 * modification, are permitted provided that the following conditions
 * are met:
 *
 * 1. Redistributions of source code must retain the above copyright
 *    notice, this list of conditions and the following disclaimer.
 *
 * 2. Redistributions in binary form must reproduce the above copyright
 *    notice, this list of conditions and the following disclaimer in
 *    the documentation and/or other materials provided with the
 *    distribution.
 *
 * 3. All advertising materials mentioning features or use of this
 *    software must display the following acknowledgment:
 *    "This product includes software developed by the OpenSSL Project
 *    for use in the OpenSSL Toolkit. (http://www.openssl.org/)"
 *
 * 4. The names "OpenSSL Toolkit" and "OpenSSL Project" must not be used to
 *    endorse or promote products derived from this software without
 *    prior written permission. For written permission, please contact
 *    openssl-core@openssl.org.
 *
 * 5. Products derived from this software may not be called "OpenSSL"
 *    nor may "OpenSSL" appear in their names without prior written
 *    permission of the OpenSSL Project.
 *
 * 6. Redistributions of any form whatsoever must retain the following
 *    acknowledgment:
 *    "This product includes software developed by the OpenSSL Project
 *    for use in the OpenSSL Toolkit (http://www.openssl.org/)"
 *
 * THIS SOFTWARE IS PROVIDED BY THE OpenSSL PROJECT ``AS IS'' AND ANY
 * EXPRESSED OR IMPLIED WARRANTIES, INCLUDING, BUT NOT LIMITED TO, THE
 * IMPLIED WARRANTIES OF MERCHANTABILITY AND FITNESS FOR A PARTICULAR
 * PURPOSE ARE DISCLAIMED.  IN NO EVENT SHALL THE OpenSSL PROJECT OR
 * ITS CONTRIBUTORS BE LIABLE FOR ANY DIRECT, INDIRECT, INCIDENTAL,
 * SPECIAL, EXEMPLARY, OR CONSEQUENTIAL DAMAGES (INCLUDING, BUT
 * NOT LIMITED TO, PROCUREMENT OF SUBSTITUTE GOODS OR SERVICES;
 * LOSS OF USE, DATA, OR PROFITS; OR BUSINESS INTERRUPTION)
 * HOWEVER CAUSED AND ON ANY THEORY OF LIABILITY, WHETHER IN CONTRACT,
 * STRICT LIABILITY, OR TORT (INCLUDING NEGLIGENCE OR OTHERWISE)
 * ARISING IN ANY WAY OUT OF THE USE OF THIS SOFTWARE, EVEN IF ADVISED
 * OF THE POSSIBILITY OF SUCH DAMAGE.
 * ====================================================================
 *
 * This product includes cryptographic software written by Eric Young
 * (eay@cryptsoft.com).  This product includes software written by Tim
 * Hudson (tjh@cryptsoft.com). */

#ifndef OPENSSL_HEADER_ERR_H
#define OPENSSL_HEADER_ERR_H

#include <stdio.h>

#include <openssl/base.h>

#if defined(__cplusplus)
extern "C" {
#endif


// Error queue handling functions.
//
// Errors in OpenSSL are generally signaled by the return value of a function.
// When a function fails it may add an entry to a per-thread error queue,
// which is managed by the functions in this header.
//
// Each error contains:
//   1) The library (i.e. ec, pem, rsa) which created it.
//   2) The file and line number of the call that added the error.
//   3) A pointer to some error specific data, which may be NULL.
//
// The library identifier and reason code are packed in a uint32_t and there
// exist various functions for unpacking it.
//
// The typical behaviour is that an error will occur deep in a call queue and
// that code will push an error onto the error queue. As the error queue
// unwinds, other functions will push their own errors. Thus, the "least
// recent" error is the most specific and the other errors will provide a
// backtrace of sorts.


// Startup and shutdown.

// ERR_load_BIO_strings does nothing.
//
// TODO(fork): remove. libjingle calls this.
OPENSSL_EXPORT void ERR_load_BIO_strings(void);

// ERR_load_ERR_strings does nothing.
OPENSSL_EXPORT void ERR_load_ERR_strings(void);

// ERR_load_crypto_strings does nothing.
OPENSSL_EXPORT void ERR_load_crypto_strings(void);

// ERR_load_RAND_strings does nothing.
OPENSSL_EXPORT void ERR_load_RAND_strings(void);

// ERR_free_strings does nothing.
OPENSSL_EXPORT void ERR_free_strings(void);


// Reading and formatting errors.

// ERR_GET_LIB returns the library code for the error. This is one of
// the |ERR_LIB_*| values.
#define ERR_GET_LIB(packed_error) ((int)(((packed_error) >> 24) & 0xff))

// ERR_GET_REASON returns the reason code for the error. This is one of
// library-specific |LIB_R_*| values where |LIB| is the library (see
// |ERR_GET_LIB|). Note that reason codes are specific to the library.
#define ERR_GET_REASON(packed_error) ((int)((packed_error) & 0xfff))

// ERR_get_error gets the packed error code for the least recent error and
// removes that error from the queue. If there are no errors in the queue then
// it returns zero.
OPENSSL_EXPORT uint32_t ERR_get_error(void);

// ERR_get_error_line acts like |ERR_get_error|, except that the file and line
// number of the call that added the error are also returned.
OPENSSL_EXPORT uint32_t ERR_get_error_line(const char **file, int *line);

// ERR_FLAG_STRING means that the |data| member is a NUL-terminated string that
// can be printed. This is always set if |data| is non-NULL.
#define ERR_FLAG_STRING 1

// ERR_get_error_line_data acts like |ERR_get_error_line|, but also returns the
// error-specific data pointer and flags. The flags are a bitwise-OR of
// |ERR_FLAG_*| values. The error-specific data is owned by the error queue
// and the pointer becomes invalid after the next call that affects the same
// thread's error queue. If |*flags| contains |ERR_FLAG_STRING| then |*data| is
// human-readable.
OPENSSL_EXPORT uint32_t ERR_get_error_line_data(const char **file, int *line,
                                                const char **data, int *flags);

// The "peek" functions act like the |ERR_get_error| functions, above, but they
// do not remove the error from the queue.
OPENSSL_EXPORT uint32_t ERR_peek_error(void);
OPENSSL_EXPORT uint32_t ERR_peek_error_line(const char **file, int *line);
OPENSSL_EXPORT uint32_t ERR_peek_error_line_data(const char **file, int *line,
                                                 const char **data, int *flags);

// The "peek last" functions act like the "peek" functions, above, except that
// they return the most recent error.
OPENSSL_EXPORT uint32_t ERR_peek_last_error(void);
OPENSSL_EXPORT uint32_t ERR_peek_last_error_line(const char **file, int *line);
OPENSSL_EXPORT uint32_t ERR_peek_last_error_line_data(const char **file,
                                                      int *line,
                                                      const char **data,
                                                      int *flags);

// ERR_error_string_n generates a human-readable string representing
// |packed_error|, places it at |buf|, and returns |buf|. It writes at most
// |len| bytes (including the terminating NUL) and truncates the string if
// necessary. If |len| is greater than zero then |buf| is always NUL terminated.
//
// The string will have the following format:
//
//   error:[error code]:[library name]:OPENSSL_internal:[reason string]
//
// error code is an 8 digit hexadecimal number; library name and reason string
// are ASCII text.
OPENSSL_EXPORT char *ERR_error_string_n(uint32_t packed_error, char *buf,
                                        size_t len);

// ERR_lib_error_string returns a string representation of the library that
// generated |packed_error|.
OPENSSL_EXPORT const char *ERR_lib_error_string(uint32_t packed_error);

// ERR_reason_error_string returns a string representation of the reason for
// |packed_error|.
OPENSSL_EXPORT const char *ERR_reason_error_string(uint32_t packed_error);

// ERR_print_errors_callback_t is the type of a function used by
// |ERR_print_errors_cb|. It takes a pointer to a human readable string (and
// its length) that describes an entry in the error queue. The |ctx| argument
// is an opaque pointer given to |ERR_print_errors_cb|.
//
// It should return one on success or zero on error, which will stop the
// iteration over the error queue.
typedef int (*ERR_print_errors_callback_t)(const char *str, size_t len,
                                           void *ctx);

// ERR_print_errors_cb clears the current thread's error queue, calling
// |callback| with a string representation of each error, from the least recent
// to the most recent error.
//
// The string will have the following format (which differs from
// |ERR_error_string|):
//
//   [thread id]:error:[error code]:[library name]:OPENSSL_internal:[reason string]:[file]:[line number]:[optional string data]
//
// The callback can return one to continue the iteration or zero to stop it.
// The |ctx| argument is an opaque value that is passed through to the
// callback.
OPENSSL_EXPORT void ERR_print_errors_cb(ERR_print_errors_callback_t callback,
                                        void *ctx);

// ERR_print_errors_fp clears the current thread's error queue, printing each
// error to |file|. See |ERR_print_errors_cb| for the format.
OPENSSL_EXPORT void ERR_print_errors_fp(FILE *file);


// Clearing errors.

// ERR_clear_error clears the error queue for the current thread.
OPENSSL_EXPORT void ERR_clear_error(void);

// ERR_set_mark "marks" the most recent error for use with |ERR_pop_to_mark|.
// It returns one if an error was marked and zero if there are no errors.
OPENSSL_EXPORT int ERR_set_mark(void);

// ERR_pop_to_mark removes errors from the most recent to the least recent
// until (and not including) a "marked" error. It returns zero if no marked
// error was found (and thus all errors were removed) and one otherwise. Errors
// are marked using |ERR_set_mark|.
OPENSSL_EXPORT int ERR_pop_to_mark(void);


// Custom errors.

// ERR_get_next_error_library returns a value suitable for passing as the
// |library| argument to |ERR_put_error|. This is intended for code that wishes
// to push its own, non-standard errors to the error queue.
OPENSSL_EXPORT int ERR_get_next_error_library(void);


// Built-in library and reason codes.

// The following values are built-in library codes.
enum {
  ERR_LIB_NONE = 1,
  ERR_LIB_SYS,
  ERR_LIB_BN,
  ERR_LIB_RSA,
  ERR_LIB_DH,
  ERR_LIB_EVP,
  ERR_LIB_BUF,
  ERR_LIB_OBJ,
  ERR_LIB_PEM,
  ERR_LIB_DSA,
  ERR_LIB_X509,
  ERR_LIB_ASN1,
  ERR_LIB_CONF,
  ERR_LIB_CRYPTO,
  ERR_LIB_EC,
  ERR_LIB_SSL,
  ERR_LIB_BIO,
  ERR_LIB_PKCS7,
  ERR_LIB_PKCS8,
  ERR_LIB_X509V3,
  ERR_LIB_RAND,
  ERR_LIB_ENGINE,
  ERR_LIB_OCSP,
  ERR_LIB_UI,
  ERR_LIB_COMP,
  ERR_LIB_ECDSA,
  ERR_LIB_ECDH,
  ERR_LIB_HMAC,
  ERR_LIB_CMAC,
  ERR_LIB_DIGEST,
  ERR_LIB_CIPHER,
  ERR_LIB_HKDF,
<<<<<<< HEAD
  ERR_LIB_CKDF,
=======
  ERR_LIB_TRUST_TOKEN,
>>>>>>> be28dd62
  ERR_LIB_USER,
  ERR_NUM_LIBS
};

// The following reason codes used to denote an error occuring in another
// library. They are sometimes used for a stack trace.
#define ERR_R_SYS_LIB ERR_LIB_SYS
#define ERR_R_BN_LIB ERR_LIB_BN
#define ERR_R_RSA_LIB ERR_LIB_RSA
#define ERR_R_DH_LIB ERR_LIB_DH
#define ERR_R_EVP_LIB ERR_LIB_EVP
#define ERR_R_BUF_LIB ERR_LIB_BUF
#define ERR_R_OBJ_LIB ERR_LIB_OBJ
#define ERR_R_PEM_LIB ERR_LIB_PEM
#define ERR_R_DSA_LIB ERR_LIB_DSA
#define ERR_R_X509_LIB ERR_LIB_X509
#define ERR_R_ASN1_LIB ERR_LIB_ASN1
#define ERR_R_CONF_LIB ERR_LIB_CONF
#define ERR_R_CRYPTO_LIB ERR_LIB_CRYPTO
#define ERR_R_EC_LIB ERR_LIB_EC
#define ERR_R_SSL_LIB ERR_LIB_SSL
#define ERR_R_BIO_LIB ERR_LIB_BIO
#define ERR_R_PKCS7_LIB ERR_LIB_PKCS7
#define ERR_R_PKCS8_LIB ERR_LIB_PKCS8
#define ERR_R_X509V3_LIB ERR_LIB_X509V3
#define ERR_R_RAND_LIB ERR_LIB_RAND
#define ERR_R_DSO_LIB ERR_LIB_DSO
#define ERR_R_ENGINE_LIB ERR_LIB_ENGINE
#define ERR_R_OCSP_LIB ERR_LIB_OCSP
#define ERR_R_UI_LIB ERR_LIB_UI
#define ERR_R_COMP_LIB ERR_LIB_COMP
#define ERR_R_ECDSA_LIB ERR_LIB_ECDSA
#define ERR_R_ECDH_LIB ERR_LIB_ECDH
#define ERR_R_STORE_LIB ERR_LIB_STORE
#define ERR_R_FIPS_LIB ERR_LIB_FIPS
#define ERR_R_CMS_LIB ERR_LIB_CMS
#define ERR_R_TS_LIB ERR_LIB_TS
#define ERR_R_HMAC_LIB ERR_LIB_HMAC
#define ERR_R_JPAKE_LIB ERR_LIB_JPAKE
#define ERR_R_USER_LIB ERR_LIB_USER
#define ERR_R_DIGEST_LIB ERR_LIB_DIGEST
#define ERR_R_CIPHER_LIB ERR_LIB_CIPHER
#define ERR_R_HKDF_LIB ERR_LIB_HKDF
<<<<<<< HEAD
#define ERR_R_CKDF_LIB ERR_LIB_CKDF
#define ERR_R_CMAC_LIB ERR_LIB_CMAC
=======
#define ERR_R_TRUST_TOKEN_LIB ERR_LIB_TRUST_TOKEN
>>>>>>> be28dd62

// The following values are global reason codes. They may occur in any library.
#define ERR_R_FATAL 64
#define ERR_R_MALLOC_FAILURE (1 | ERR_R_FATAL)
#define ERR_R_SHOULD_NOT_HAVE_BEEN_CALLED (2 | ERR_R_FATAL)
#define ERR_R_PASSED_NULL_PARAMETER (3 | ERR_R_FATAL)
#define ERR_R_INTERNAL_ERROR (4 | ERR_R_FATAL)
#define ERR_R_OVERFLOW (5 | ERR_R_FATAL)


// Deprecated functions.

// ERR_remove_state calls |ERR_clear_error|.
OPENSSL_EXPORT void ERR_remove_state(unsigned long pid);

// ERR_remove_thread_state clears the error queue for the current thread if
// |tid| is NULL. Otherwise it calls |assert(0)|, because it's no longer
// possible to delete the error queue for other threads.
//
// Use |ERR_clear_error| instead. Note error queues are deleted automatically on
// thread exit. You do not need to call this function to release memory.
OPENSSL_EXPORT void ERR_remove_thread_state(const CRYPTO_THREADID *tid);

// ERR_func_error_string returns the string "OPENSSL_internal".
OPENSSL_EXPORT const char *ERR_func_error_string(uint32_t packed_error);

// ERR_error_string behaves like |ERR_error_string_n| but |len| is implicitly
// |ERR_ERROR_STRING_BUF_LEN|.
//
// Additionally, if |buf| is NULL, the error string is placed in a static buffer
// which is returned. This is not thread-safe and only exists for backwards
// compatibility with legacy callers. The static buffer will be overridden by
// calls in other threads.
//
// Use |ERR_error_string_n| instead.
//
// TODO(fork): remove this function.
OPENSSL_EXPORT char *ERR_error_string(uint32_t packed_error, char *buf);
#define ERR_ERROR_STRING_BUF_LEN 120

// ERR_GET_FUNC returns zero. BoringSSL errors do not report a function code.
#define ERR_GET_FUNC(packed_error) 0

// ERR_TXT_STRING is provided for compatibility with code that assumes that
// it's using OpenSSL.
#define ERR_TXT_STRING ERR_FLAG_STRING


// Private functions.

// ERR_clear_system_error clears the system's error value (i.e. errno).
OPENSSL_EXPORT void ERR_clear_system_error(void);

// OPENSSL_PUT_ERROR is used by OpenSSL code to add an error to the error
// queue.
#define OPENSSL_PUT_ERROR(library, reason) \
  ERR_put_error(ERR_LIB_##library, 0, reason, __FILE__, __LINE__)

// OPENSSL_PUT_SYSTEM_ERROR is used by OpenSSL code to add an error from the
// operating system to the error queue.
// TODO(fork): include errno.
#define OPENSSL_PUT_SYSTEM_ERROR() \
  ERR_put_error(ERR_LIB_SYS, 0, 0, __FILE__, __LINE__);

// ERR_put_error adds an error to the error queue, dropping the least recent
// error if necessary for space reasons.
OPENSSL_EXPORT void ERR_put_error(int library, int unused, int reason,
                                  const char *file, unsigned line);

// ERR_add_error_data takes a variable number (|count|) of const char*
// pointers, concatenates them and sets the result as the data on the most
// recent error.
OPENSSL_EXPORT void ERR_add_error_data(unsigned count, ...);

// ERR_add_error_dataf takes a printf-style format and arguments, and sets the
// result as the data on the most recent error.
OPENSSL_EXPORT void ERR_add_error_dataf(const char *format, ...)
    OPENSSL_PRINTF_FORMAT_FUNC(1, 2);

// ERR_NUM_ERRORS is one more than the limit of the number of errors in the
// queue.
#define ERR_NUM_ERRORS 16

#define ERR_PACK(lib, reason)                                              \
  (((((uint32_t)(lib)) & 0xff) << 24) | ((((uint32_t)(reason)) & 0xfff)))

// OPENSSL_DECLARE_ERROR_REASON is used by util/make_errors.h (which generates
// the error defines) to recognise that an additional reason value is needed.
// This is needed when the reason value is used outside of an
// |OPENSSL_PUT_ERROR| macro. The resulting define will be
// ${lib}_R_${reason}.
#define OPENSSL_DECLARE_ERROR_REASON(lib, reason)


#if defined(__cplusplus)
}  // extern C
#endif

#endif  // OPENSSL_HEADER_ERR_H<|MERGE_RESOLUTION|>--- conflicted
+++ resolved
@@ -320,11 +320,9 @@
   ERR_LIB_DIGEST,
   ERR_LIB_CIPHER,
   ERR_LIB_HKDF,
-<<<<<<< HEAD
   ERR_LIB_CKDF,
-=======
+  ERR_LIB_CMAC,
   ERR_LIB_TRUST_TOKEN,
->>>>>>> be28dd62
   ERR_LIB_USER,
   ERR_NUM_LIBS
 };
@@ -368,12 +366,9 @@
 #define ERR_R_DIGEST_LIB ERR_LIB_DIGEST
 #define ERR_R_CIPHER_LIB ERR_LIB_CIPHER
 #define ERR_R_HKDF_LIB ERR_LIB_HKDF
-<<<<<<< HEAD
 #define ERR_R_CKDF_LIB ERR_LIB_CKDF
 #define ERR_R_CMAC_LIB ERR_LIB_CMAC
-=======
 #define ERR_R_TRUST_TOKEN_LIB ERR_LIB_TRUST_TOKEN
->>>>>>> be28dd62
 
 // The following values are global reason codes. They may occur in any library.
 #define ERR_R_FATAL 64
